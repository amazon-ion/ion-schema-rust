use crate::constraint::Constraint;
use crate::ion_path::IonPath;
use crate::isl::isl_constraint::IslConstraintImpl;
use crate::isl::isl_type::IslTypeImpl;
use crate::isl::IslVersion;
use crate::result::{IonSchemaResult, ValidationResult};
use crate::system::{PendingTypes, TypeId, TypeStore};
use crate::violation::{Violation, ViolationCode};
use crate::IonSchemaElement;
use ion_rs::element::Element;
use ion_rs::IonType;
use ion_rs::Symbol;
use std::fmt::{Display, Formatter};
use std::sync::Arc;

/// Provides validation for type definition
pub trait TypeValidator {
    /// If the specified value violates one or more of this type's constraints,
    /// returns `false`, otherwise `true`
    fn is_valid(
        &self,
        value: &IonSchemaElement,
        type_store: &TypeStore,
        ion_path: &mut IonPath,
    ) -> bool;

    /// Returns `Err(violation)` with details as to which constraints were violated,
    /// otherwise returns `Ok(())` indicating no violations were found during the validation
    fn validate(
        &self,
        value: &IonSchemaElement,
        type_store: &TypeStore,
        ion_path: &mut IonPath,
    ) -> ValidationResult;
}

// Provides a public facing schema type which has a reference to TypeStore
// to get the underlying TypeDefinitionKind from TypeStore
/// Represents a top level ISL type definition
#[derive(Debug, Clone)]
pub struct TypeDefinition {
    id: TypeId,
    type_store: Arc<TypeStore>,
}

<<<<<<< HEAD
impl TypeRef {
    pub fn new(id: TypeId, type_store: Arc<TypeStore>) -> Self {
=======
impl TypeDefinition {
    pub fn new(id: TypeId, type_store: Rc<TypeStore>) -> Self {
>>>>>>> d372a78c
        Self { id, type_store }
    }

    pub fn id(&self) -> TypeId {
        self.id
    }

    /// Provides the validation for the given value based on this schema type
    /// ```
    /// use ion_rs::element::Element;
    /// use ion_schema::IonSchemaElement;
    /// use ion_schema::authority::{FileSystemDocumentAuthority, DocumentAuthority};
    /// use ion_schema::system::SchemaSystem;
    /// use ion_schema::result::IonSchemaResult;
    /// use std::path::Path;
    ///
    /// fn main() -> IonSchemaResult<()> {
    ///     // create an IonSchemaElement from an Element
    ///     use ion_schema::authority::MapDocumentAuthority;
    ///     let owned_element: Element = 4.into();
    ///     let document: Vec<Element> = vec![4.into(), "hello".to_string().into(), true.into()];
    ///
    ///     let map_authority = [
    ///         (
    ///            "sample.isl",
    ///             r#"
    ///                 type::{
    ///                     name: my_int,
    ///                     type: int,
    ///                 }
    ///             "#
    ///         )   
    ///     ];
    ///
    ///     // create a vector of authorities and construct schema system
    ///     // this example uses above mentioned map as the authority
    ///     let authorities: Vec<Box<dyn DocumentAuthority>> = vec![Box::new(
    ///             MapDocumentAuthority::new(map_authority),
    ///         )];
    ///     let mut schema_system = SchemaSystem::new(authorities);
    ///
    ///     // use this schema_system to load a schema as following
    ///     let schema = schema_system.load_schema("sample.isl")?;
    ///
    ///     // unwrap() here because we know that the `my_int` type exists in sample.isl
    ///     let type_ref = schema.get_type("my_int").unwrap();
    ///
    ///     assert!(type_ref.validate(&owned_element).is_ok()); // 4 is valid for `my_int`
    ///     assert!(type_ref.validate(&document).is_err()); // document type is invalid for `my_int` type
    ///     Ok(())
    /// }
    /// ```
    pub fn validate<I: Into<IonSchemaElement>>(&self, value: I) -> ValidationResult {
        let type_def = self.type_store.get_type_by_id(self.id).unwrap();

        // convert given IonSchemaElement to an Element
        let schema_element: IonSchemaElement = value.into();

        type_def.validate(&schema_element, &self.type_store, &mut IonPath::default())
    }
}

/// Represents a [`BuiltInTypeDefinition`] which stores a resolved builtin ISl type using [`TypeStore`]
#[derive(Debug, Clone, PartialEq)]
pub enum BuiltInTypeDefinition {
    Atomic(IonType, Nullability),
    Derived(TypeDefinitionImpl),
}

/// Represents whether an atomic built-in type is nullable or not
#[derive(Debug, Clone, PartialEq, Eq)]
pub enum Nullability {
    Nullable,
    NotNullable,
}

impl BuiltInTypeDefinition {
    pub(crate) fn parse_from_isl_type(
        isl_version: IslVersion,
        isl_type: &IslTypeImpl,
        type_store: &mut TypeStore,
        pending_types: &mut PendingTypes,
    ) -> IonSchemaResult<Self> {
        let mut constraints = vec![];

        // parses an isl_type to a TypeDefinition
        let type_name = isl_type.name();

        // convert IslConstraint to Constraint
        for isl_constraint in isl_type.constraints() {
            // For built in types, open_content is set as true as Ion Schema by default allows open content
            let constraint = Constraint::resolve_from_isl_constraint(
                isl_version,
                isl_constraint,
                type_store,
                pending_types,
                true,
            )?;
            constraints.push(constraint);
        }

        let builtin_type_def = BuiltInTypeDefinition::Derived(TypeDefinitionImpl::new(
            type_name.to_owned(),
            constraints,
            None,
        ));
        Ok(builtin_type_def)
    }
}

impl TypeValidator for BuiltInTypeDefinition {
    fn is_valid(
        &self,
        value: &IonSchemaElement,
        type_store: &TypeStore,
        ion_path: &mut IonPath,
    ) -> bool {
        let violation = self.validate(value, type_store, ion_path);
        violation.is_ok()
    }

    fn validate(
        &self,
        value: &IonSchemaElement,
        type_store: &TypeStore,
        ion_path: &mut IonPath,
    ) -> ValidationResult {
        match &self {
            BuiltInTypeDefinition::Atomic(ion_type, is_nullable) => {
                // atomic types doesn't include document type
                match value {
                    IonSchemaElement::SingleElement(element) => {
                        if *is_nullable == Nullability::NotNullable && element.is_null() {
                            return Err(Violation::new(
                                "type_constraint",
                                ViolationCode::InvalidNull,
                                format!("expected type {ion_type:?} doesn't allow null"),
                                ion_path,
                            ));
                        }
                        if element.ion_type() != *ion_type {
                            return Err(Violation::new(
                                "type_constraint",
                                ViolationCode::TypeMismatched,
                                format!(
                                    "expected type {:?}, found {:?}",
                                    ion_type,
                                    element.ion_type()
                                ),
                                ion_path,
                            ));
                        }

                        Ok(())
                    }
                    IonSchemaElement::Document(document) => Err(Violation::new(
                        "type_constraint",
                        ViolationCode::TypeMismatched,
                        format!("expected type {ion_type:?}, found document"),
                        ion_path,
                    )),
                }
            }
            BuiltInTypeDefinition::Derived(other_type) => {
                if other_type.name() == &Some("document".to_owned()) {
                    // Verify whether the given derived type is document
                    // And check if it is using enum variant IonSchemaIonElement::Document
                    if Option::is_none(&value.as_document()) {
                        return Err(Violation::new(
                            "type_constraint",
                            ViolationCode::TypeMismatched,
                            format!(
                                "expected type document found {:?}",
                                value.as_element().unwrap().ion_type()
                            ),
                            ion_path,
                        ));
                    }
                    return Ok(());
                }
                // if it is not a document type do validation using the type definition
                other_type.validate(value, type_store, ion_path)
            }
        }
    }
}

impl Display for BuiltInTypeDefinition {
    fn fmt(&self, f: &mut Formatter<'_>) -> std::fmt::Result {
        match &self {
            BuiltInTypeDefinition::Atomic(ion_type, _) => write!(f, "{ion_type}"),
            BuiltInTypeDefinition::Derived(type_def) => write!(f, "{type_def}"),
        }
    }
}

/// Represents a [`TypeDefinitionKind`] which stores a resolved ISL type using [`TypeStore`]
#[derive(Debug, Clone, PartialEq)]
pub enum TypeDefinitionKind {
    Named(TypeDefinitionImpl),
    Anonymous(TypeDefinitionImpl),
    BuiltIn(BuiltInTypeDefinition),
}

impl TypeDefinitionKind {
    /// Creates a named [`TypeDefinition`] using the [`IslConstraint`] defined within it
    pub fn named<A: Into<String>, B: Into<Vec<Constraint>>>(
        name: A,
        constraints: B,
    ) -> TypeDefinitionKind {
        TypeDefinitionKind::Named(TypeDefinitionImpl::new(
            Some(name.into()),
            constraints.into(),
            None,
        ))
    }

    /// Creates an anonymous [`TypeDefinition`] using the [`IslConstraint`] defined within it
    pub fn anonymous<A: Into<Vec<Constraint>>>(constraints: A) -> TypeDefinitionKind {
        TypeDefinitionKind::Anonymous(TypeDefinitionImpl::new(None, constraints.into(), None))
    }

    /// Provides the underlying constraints of [`TypeDefinitionImpl`]
    pub fn constraints(&self) -> &[Constraint] {
        match &self {
            TypeDefinitionKind::Named(named_type) => named_type.constraints(),
            TypeDefinitionKind::Anonymous(anonymous_type) => anonymous_type.constraints(),
            _ => &[],
        }
    }

    /// Provides the validation result for base built in type of the type definition with the given value
    // This method is only used by nullable type reference for validation, it searches for a base type name which is built in type and nullable.
    // It returns the result of validation for that nullable base type.
    pub fn is_valid_for_base_nullable_type(
        &self,
        value: &IonSchemaElement,
        type_store: &TypeStore,
        ion_path: &mut IonPath,
    ) -> bool {
        // get a nullable built in base type name which can be used to perform validation to check for correct `null.*` type
        let built_in_type_name = match self {
            TypeDefinitionKind::Named(_) | TypeDefinitionKind::Anonymous(_) => {
                // only built in type names are needed for base type
                None
            }
            TypeDefinitionKind::BuiltIn(built_int_type) => match built_int_type {
                BuiltInTypeDefinition::Atomic(ion_type, nullability) => {
                    Some(format!("${ion_type}"))
                }
                BuiltInTypeDefinition::Derived(type_def) => {
                    let type_name = type_def.name().as_ref().unwrap().to_string();
                    if !type_name.starts_with('$') {
                        Some(format!("${type_name}"))
                    } else {
                        Some(type_name)
                    }
                }
            },
        }
        .unwrap(); // safe unwrap() because nullable type references are only used for built in types

        // unwrap() here are safe because it has been verified while constructing the schema that built type definition exist in the type store
        let type_def = type_store
            .get_type_by_id(
                type_store
                    .get_builtin_type_id(built_in_type_name.as_str())
                    .unwrap(),
            )
            .unwrap();

        type_def.is_valid(value, type_store, ion_path)
    }
}

impl Display for TypeDefinitionKind {
    fn fmt(&self, f: &mut Formatter<'_>) -> std::fmt::Result {
        match &self {
            TypeDefinitionKind::Named(named_type_def) => {
                write!(f, "{named_type_def}")
            }
            TypeDefinitionKind::Anonymous(anonymous_type_def) => {
                write!(f, "{anonymous_type_def}")
            }
            TypeDefinitionKind::BuiltIn(builtin_type_def) => {
                write!(f, "{builtin_type_def}")
            }
        }
    }
}

impl TypeValidator for TypeDefinitionKind {
    fn is_valid(
        &self,
        value: &IonSchemaElement,
        type_store: &TypeStore,
        ion_path: &mut IonPath,
    ) -> bool {
        let violation = self.validate(value, type_store, ion_path);
        violation.is_ok()
    }

    fn validate(
        &self,
        value: &IonSchemaElement,
        type_store: &TypeStore,
        ion_path: &mut IonPath,
    ) -> ValidationResult {
        match self {
            TypeDefinitionKind::Named(named_type) => {
                named_type.validate(value, type_store, ion_path)
            }
            TypeDefinitionKind::Anonymous(anonymous_type) => {
                anonymous_type.validate(value, type_store, ion_path)
            }
            TypeDefinitionKind::BuiltIn(built_in_type) => {
                built_in_type.validate(value, type_store, ion_path)
            }
        }
    }
}

/// A [`TypeDefinitionImpl`] consists of an optional name and zero or more constraints.
#[derive(Debug, Clone)]
pub struct TypeDefinitionImpl {
    name: Option<String>,
    constraints: Vec<Constraint>,
    // `is_deferred_type_def` indicates if this is a deferred type def which will be resolved later
    // e.g.
    // ```
    // type:: {
    //  name: foo,
    //  type: bar,
    // }
    // type:: {
    //  name: bar,
    //  type: int
    // }
    // ```
    // For above example, `bar` will be saved as deferred type definition until we resolve the definition of `bar`
    is_deferred_type_def: bool,
    // Represents the ISL type struct in string format, this will be used for violation messages
    isl_type_struct: Option<Element>,
}

impl TypeDefinitionImpl {
    pub fn new(
        name: Option<String>,
        constraints: Vec<Constraint>,
        isl_type_struct: Option<Element>,
    ) -> Self {
        Self {
            name,
            constraints,
            is_deferred_type_def: false,
            isl_type_struct,
        }
    }

    pub fn new_deferred_type_def(name: String) -> Self {
        Self {
            name: Some(name),
            constraints: vec![],
            is_deferred_type_def: true,
            isl_type_struct: None,
        }
    }

    pub fn name(&self) -> &Option<String> {
        &self.name
    }

    pub fn with_name(self, alias: String) -> Self {
        Self {
            name: Some(alias),
            constraints: self.constraints,
            is_deferred_type_def: self.is_deferred_type_def,
            isl_type_struct: None,
        }
    }

    pub fn is_deferred_type_def(&self) -> bool {
        self.is_deferred_type_def
    }

    pub fn constraints(&self) -> &[Constraint] {
        &self.constraints
    }

    /// Parse constraints inside an [`IslTypeImpl`] to a schema type definition, update the [`PendingTypes`]
    /// and return its [`TypeId`] if the conversion was successful, otherwise return an [`IonSchemaError`]
    ///
    /// [`IonSchemaError`]: crate::result::IonSchemaError
    pub(crate) fn parse_from_isl_type_and_update_pending_types(
        isl_version: IslVersion,
        isl_type: &IslTypeImpl,
        type_store: &mut TypeStore,
        pending_types: &mut PendingTypes,
    ) -> IonSchemaResult<TypeId> {
        let mut constraints = vec![];

        // parses an isl_type to a TypeDefinition
        let type_name = isl_type.name();

        // add parent information for named type
        if type_name.is_some() {
            pending_types.add_parent(type_name.to_owned().unwrap(), type_store);
        }

        // add this unresolved type to context for type_id
        let type_id = pending_types.add_type(type_store, type_name.to_owned());

        // convert IslConstraint to Constraint
        let mut found_type_constraint = false;
        for isl_constraint in isl_type.constraints() {
            if let IslConstraintImpl::Type(_) = isl_constraint {
                found_type_constraint = true;
            }

            let constraint = Constraint::resolve_from_isl_constraint(
                isl_version,
                isl_constraint,
                type_store,
                pending_types,
                isl_type.is_open_content_allowed(),
            )?;
            constraints.push(constraint);
        }

        let isl_struct = isl_type.isl_type_struct.as_ref();
        // add `type: any` as a default type constraint if there is no type constraint found
        if !found_type_constraint && isl_version == IslVersion::V1_0 {
            // set the isl type name for any error that is returned while parsing its constraints
            let isl_type_name = match type_name.to_owned() {
                Some(name) => name,
                None => match isl_struct {
                    None => "".to_owned(),
                    Some(isl_type_struct) => format!("{isl_type_struct}"),
                },
            };

            let isl_constraint: IslConstraintImpl =
                    // default type for ISL 1.0 is `any`
                    IslConstraintImpl::from_ion_element(
                        isl_version,
                        "type",
                        &Element::symbol(Symbol::from("any")),
                        &isl_type_name,
                        &mut vec![],
                    )?;

            let constraint = Constraint::resolve_from_isl_constraint(
                isl_version,
                &isl_constraint,
                type_store,
                pending_types,
                true, // by default Ion Schema allows open content
            )?;
            constraints.push(constraint);
        }

        let type_def = TypeDefinitionImpl::new(
            type_name.to_owned(),
            constraints,
            isl_type.isl_type_struct.to_owned(),
        );

        // actual type id is the type id with respect to type store length
        let actual_type_id;

        if type_name.is_some() {
            // update with this resolved type_def to context for type_id
            actual_type_id = pending_types.update_named_type(
                type_id,
                type_name.as_ref().unwrap(),
                type_def,
                type_store,
            );

            // clear parent information from type_store as the type is already added in the type_store now
            pending_types.clear_parent();
        } else {
            // update with this resolved type_def to context for type_id
            actual_type_id = pending_types.update_anonymous_type(type_id, type_def, type_store);
        }

        Ok(actual_type_id)
    }
}

impl PartialEq for TypeDefinitionImpl {
    fn eq(&self, other: &Self) -> bool {
        self.name() == other.name() && self.constraints == other.constraints()
    }
}

impl TypeValidator for TypeDefinitionImpl {
    fn is_valid(
        &self,
        value: &IonSchemaElement,
        type_store: &TypeStore,
        ion_path: &mut IonPath,
    ) -> bool {
        let violation = self.validate(value, type_store, ion_path);
        violation.is_ok()
    }

    fn validate(
        &self,
        value: &IonSchemaElement,
        type_store: &TypeStore,
        ion_path: &mut IonPath,
    ) -> ValidationResult {
        let mut violations: Vec<Violation> = vec![];
        let type_name = match self.name() {
            None => format!("{}", self.isl_type_struct.as_ref().unwrap()),
            Some(name) => name.to_owned(),
        };
        for constraint in self.constraints() {
            if let Err(violation) = constraint.validate(value, type_store, ion_path) {
                violations.push(violation);
            }
        }
        if violations.is_empty() {
            return Ok(());
        }
        Err(Violation::with_violations(
            type_name,
            ViolationCode::TypeConstraintsUnsatisfied,
            "value didn't satisfy type constraint(s)",
            ion_path,
            violations,
        ))
    }
}

impl Display for TypeDefinitionImpl {
    fn fmt(&self, f: &mut Formatter<'_>) -> std::fmt::Result {
        let type_def_name = match &self.name {
            None => match &self.isl_type_struct {
                None => "".to_owned(),
                Some(type_name) => format!("{type_name}"),
            },
            Some(type_name) => type_name.to_owned(),
        };

        write!(f, "{type_def_name}")
    }
}

#[cfg(test)]
mod type_definition_tests {
    use super::*;
    use crate::constraint::Constraint;
    use crate::isl::isl_constraint::v_1_0::*;
    use crate::isl::isl_range::Number;
    use crate::isl::isl_range::NumberRange;
    use crate::isl::isl_type::v_1_0::*;
    use crate::isl::isl_type::IslType;
    use crate::isl::isl_type_reference::v_1_0::*;
    use crate::isl::*;
    use crate::system::PendingTypes;
    use ion_rs::Decimal;
    use ion_rs::Int;
    use rstest::*;
    use std::collections::HashSet;

    // TODO: Remove type ids for assertion to make tests more readable
    #[rstest(
    isl_type, type_def,
    case::type_constraint_with_anonymous_type(
        /* For a schema with single anonymous type as below:
            { type: int }
         */
        anonymous_type([type_constraint(named_type_ref("int"))]),
    TypeDefinitionKind::anonymous([Constraint::type_constraint(0)])
    ),
    case::type_constraint_with_named_type(
        /* For a schema with named type as below:
            { name: my_int, type: int }
         */
        named_type("my_int", [type_constraint(named_type_ref("int"))]),
    TypeDefinitionKind::named("my_int", [Constraint::type_constraint(0)])
    ),
    case::type_constraint_with_self_reference_type(
        /* For a schema with self reference type as below:
            { name: my_int, type: my_int }
         */
        named_type("my_int", [type_constraint(named_type_ref("my_int"))]),
    TypeDefinitionKind::named("my_int", [Constraint::type_constraint(35)])
    ),
    case::type_constraint_with_nested_self_reference_type(
        /* For a schema with nested self reference type as below:
            { name: my_int, type: { type: my_int } }
         */
        named_type("my_int", [type_constraint(anonymous_type_ref([type_constraint(named_type_ref("my_int"))]))]),
    TypeDefinitionKind::named("my_int", [Constraint::type_constraint(36)]) // 0-35 are built-in types which are preloaded to the type_store
    ),
    case::type_constraint_with_nested_type(
        /* For a schema with nested types as below:
            { name: my_int, type: { type: int } }
         */
        named_type("my_int", [type_constraint(anonymous_type_ref([type_constraint(named_type_ref("int"))]))]),
    TypeDefinitionKind::named("my_int", [Constraint::type_constraint(36)])
    ),
    case::type_constraint_with_nested_multiple_types(
        /* For a schema with nested multiple types as below:
            { name: my_int, type: { type: int }, type: { type: my_int } }
         */
        named_type("my_int", [type_constraint(anonymous_type_ref([type_constraint(named_type_ref("int"))])), type_constraint(anonymous_type_ref([type_constraint(named_type_ref("my_int"))]))]),
    TypeDefinitionKind::named("my_int", [Constraint::type_constraint(36), Constraint::type_constraint(37)])
    ),
    case::all_of_constraint(
        /* For a schema with all_of type as below:
            { all_of: [{ type: int }] }
        */
        anonymous_type([all_of([anonymous_type_ref([type_constraint(named_type_ref("int"))])])]),
    TypeDefinitionKind::anonymous([Constraint::all_of([36]), Constraint::type_constraint(34)])
    ),
    case::any_of_constraint(
        /* For a schema with any_of constraint as below:
            { any_of: [{ type: int }, { type: decimal }] }
        */
        anonymous_type([any_of([anonymous_type_ref([type_constraint(named_type_ref("int"))]), anonymous_type_ref([type_constraint(named_type_ref("decimal"))])])]),
    TypeDefinitionKind::anonymous([Constraint::any_of([36, 37]), Constraint::type_constraint(34)])
    ),
    case::one_of_constraint(
        /* For a schema with one_of constraint as below:
            { any_of: [{ type: int }, { type: decimal }] }
        */
        anonymous_type([one_of([anonymous_type_ref([type_constraint(named_type_ref("int"))]), anonymous_type_ref([type_constraint(named_type_ref("decimal"))])])]),
    TypeDefinitionKind::anonymous([Constraint::one_of([36, 37]), Constraint::type_constraint(34)])
    ),
    case::not_constraint(
        /* For a schema with not constraint as below:
            { not: { type: int } }
        */
        anonymous_type([not(anonymous_type_ref([type_constraint(named_type_ref("int"))]))]),
    TypeDefinitionKind::anonymous([Constraint::not(36), Constraint::type_constraint(34)])
    ),
    case::ordered_elements_constraint(
        /* For a schema with ordered_elements constraint as below:
            { ordered_elements: [ symbol, { type: int }, ] }
        */
        anonymous_type([ordered_elements([named_type_ref("symbol"), anonymous_type_ref([type_constraint(named_type_ref("int"))])])]),
    TypeDefinitionKind::anonymous([Constraint::ordered_elements([5, 36]), Constraint::type_constraint(34)])
    ),
    case::fields_constraint(
        /* For a schema with fields constraint as below:
            { fields: { name: string, id: int} }
        */
        anonymous_type([fields(vec![("name".to_owned(), named_type_ref("string")), ("id".to_owned(), named_type_ref("int"))].into_iter())]),
    TypeDefinitionKind::anonymous([Constraint::fields(vec![("name".to_owned(), 4), ("id".to_owned(), 0)].into_iter()), Constraint::type_constraint(34)])
    ),
    case::field_names_constraint(
        /* For a schema with field_names constraint as below:
            { field_names: distinct::symbol }
        */
    isl_type::v_2_0::anonymous_type([isl_constraint::v_2_0::field_names(named_type_ref("symbol"), true)]),
    TypeDefinitionKind::anonymous([Constraint::field_names(5, true), Constraint::type_constraint(34)])
    ),
    case::contains_constraint(
        /* For a schema with contains constraint as below:
            { contains: [true, 1, "hello"] }
        */
        anonymous_type([contains([true.into(), 1.into(), "hello".to_owned().into()])]),
    TypeDefinitionKind::anonymous([Constraint::contains([true.into(), 1.into(), "hello".to_owned().into()]), Constraint::type_constraint(34)])
        ),
    case::container_length_constraint(
        /* For a schema with container_length constraint as below:
            { container_length: 3 }
        */
        anonymous_type([container_length(3.into())]),
    TypeDefinitionKind::anonymous([Constraint::container_length(3.into()), Constraint::type_constraint(34)])
    ),
    case::byte_length_constraint(
        /* For a schema with byte_length constraint as below:
            { byte_length: 3 }
        */
        anonymous_type([byte_length(3.into())]),
    TypeDefinitionKind::anonymous([Constraint::byte_length(3.into()), Constraint::type_constraint(34)])
    ),
    case::codepoint_length_constraint(
        /* For a schema with codepoint_length constraint as below:
            { codepoint_length: 3 }
        */
        anonymous_type([codepoint_length(3.into())]),
    TypeDefinitionKind::anonymous([Constraint::codepoint_length(3.into()), Constraint::type_constraint(34)])
    ),
    case::element_constraint(
        /* For a schema with element constraint as below:
            { element: int }
        */
        anonymous_type([element(named_type_ref("int"))]),
    TypeDefinitionKind::anonymous([Constraint::element(0, false), Constraint::type_constraint(34)])
    ),
    case::distinct_element_constraint(
        /* For a schema with distinct element constraint as below:
            { element: distinct::int }
        */
        isl_type::v_2_0::anonymous_type([isl_constraint::v_2_0::element(named_type_ref("int"), true)]),
    TypeDefinitionKind::anonymous([Constraint::element(0, true), Constraint::type_constraint(34)])
    ),
    case::annotations_constraint(
        /* For a schema with annotations constraint as below:
            { annotations: closed::[red, blue, green] }
        */
        anonymous_type([annotations(vec!["closed"], vec![Symbol::from("red").into(), Symbol::from("blue").into(), Symbol::from("green").into()])]),
    TypeDefinitionKind::anonymous([Constraint::annotations(vec!["closed"], vec![Symbol::from("red").into(), Symbol::from("blue").into(), Symbol::from("green").into()]), Constraint::type_constraint(34)])
    ),
    case::precision_constraint(
        /* For a schema with precision constraint as below:
            { precision: 3 }
        */
        anonymous_type([precision(3.into())]),
    TypeDefinitionKind::anonymous([Constraint::precision(3.into()), Constraint::type_constraint(34)])
    ),
    case::scale_constraint(
        /* For a schema with scale constraint as below:
            { scale: 2 }
        */
        anonymous_type([scale(Int::I64(2).into())]),
    TypeDefinitionKind::anonymous([Constraint::scale(Int::I64(2).into()), Constraint::type_constraint(34)])
    ),
    case::exponent_constraint(
        /* For a schema with exponent constraint as below:
            { exponent: 2 }
        */
        isl_type::v_2_0::anonymous_type([isl_constraint::v_2_0::exponent(Int::I64(2).into())]),
    TypeDefinitionKind::anonymous([Constraint::exponent(Int::I64(2).into()), Constraint::type_constraint(34)])
    ),
    case::timestamp_precision_constraint(
        /* For a schema with timestamp_precision constraint as below:
            { timestamp_precision: month }
        */
        anonymous_type([timestamp_precision("month".try_into().unwrap())]),
    TypeDefinitionKind::anonymous([Constraint::timestamp_precision("month".try_into().unwrap()), Constraint::type_constraint(34)])
    ),
    case::valid_values_constraint(
        /* For a schema with valid_values constraint as below:
            { valid_values: [2, 3.5, 5e7, "hello", hi] }
        */
        anonymous_type([valid_values_with_values(vec![2.into(), Decimal::new(35, -1).into(), 5e7.into(), "hello".to_owned().into(), Symbol::from("hi").into()]).unwrap()]),
    TypeDefinitionKind::anonymous([Constraint::valid_values_with_values(vec![2.into(), Decimal::new(35, -1).into(), 5e7.into(), "hello".to_owned().into(), Symbol::from("hi").into()]).unwrap(), Constraint::type_constraint(34)])
    ),
    case::valid_values_with_range_constraint(
        /* For a schema with valid_values constraint as below:
            { valid_values: range::[1, 5.5] }
        */
        anonymous_type(
            [valid_values_with_range(
                NumberRange::new(
                    Number::from(&Int::I64(1)),
                    Number::from(&Decimal::new(55, -1))
                ).unwrap().into())
            ]
        ),
    TypeDefinitionKind::anonymous([
            Constraint::valid_values_with_range(
            NumberRange::new(
                Number::from(&Int::I64(1)),
                Number::from(&Decimal::new(55, -1))
            ).unwrap().into()),
            Constraint::type_constraint(34)
        ])
    ),
    case::utf8_byte_length_constraint(
        /* For a schema with utf8_byte_length constraint as below:
            { utf8_byte_length: 3 }
        */
        anonymous_type([utf8_byte_length(3.into())]),
    TypeDefinitionKind::anonymous([Constraint::utf8_byte_length(3.into()), Constraint::type_constraint(34)])
    ),
    case::regex_constraint(
        /* For a schema with regex constraint as below:
            { regex: "[abc]" }
        */
        anonymous_type(
            [regex(
                false, // case insensitive
                false, // multiline
                "[abc]".to_string()
            )]
        ),
    TypeDefinitionKind::anonymous([
            Constraint::regex(
                false, // case insensitive
                false, // multiline
                "[abc]".to_string()
            ).unwrap(),
            Constraint::type_constraint(34)
        ])
    ),
    case::timestamp_offset_constraint(
        /* For a schema with timestamp_offset constraint as below:
            { timestamp_offset: ["-00:00"] }
        */
        anonymous_type(
            [timestamp_offset(vec!["-00:00".try_into().unwrap()])]
        ),
    TypeDefinitionKind::anonymous([Constraint::timestamp_offset(vec!["-00:00".try_into().unwrap()]),
            Constraint::type_constraint(34)
        ])
    )
    )]
    fn isl_type_to_type_definition(isl_type: IslType, type_def: TypeDefinitionKind) {
        // assert if both the TypeDefinitionKind are same in terms of constraints and name
        let type_store = &mut TypeStore::default();
        let pending_types = &mut PendingTypes::default();
        let this_type_def = {
            let type_id = TypeDefinitionImpl::parse_from_isl_type_and_update_pending_types(
                IslVersion::V1_0,
                &isl_type.type_definition,
                type_store,
                pending_types,
            )
            .unwrap();
            pending_types
                .update_type_store(type_store, None, &HashSet::new())
                .unwrap();
            type_store.get_type_by_id(type_id).unwrap()
        };
        assert_eq!(this_type_def, &type_def);
    }
}<|MERGE_RESOLUTION|>--- conflicted
+++ resolved
@@ -43,13 +43,8 @@
     type_store: Arc<TypeStore>,
 }
 
-<<<<<<< HEAD
-impl TypeRef {
+impl TypeDefinition {
     pub fn new(id: TypeId, type_store: Arc<TypeStore>) -> Self {
-=======
-impl TypeDefinition {
-    pub fn new(id: TypeId, type_store: Rc<TypeStore>) -> Self {
->>>>>>> d372a78c
         Self { id, type_store }
     }
 
